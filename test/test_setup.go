package test

import (
	"fmt"
	"io/ioutil"
	"os"
	"strconv"
	"strings"
	"sync"
	"testing"

	"github.com/ory/dockertest/v3"
	dc "github.com/ory/dockertest/v3/docker"
	"github.com/stretchr/testify/require"

	ry "github.com/iqlusioninc/relayer/relayer"
)

// spinUpTestChains is to be passed any number of test chains with given configuration options
// to be created as individual docker containers at the beginning of a test. It is safe to run
// in parallel tests as all created resources are independent of eachother
func spinUpTestChains(t *testing.T, testChains ...testChain) ry.Chains {
	var (
		resources []*dockertest.Resource
		chains    = make([]*ry.Chain, len(testChains))

		wg    sync.WaitGroup
		rchan = make(chan *dockertest.Resource, len(testChains))

		testsDone = make(chan struct{})
		contDone  = make(chan struct{})
	)

	// Create temporary relayer test directory
	dir, err := ioutil.TempDir("", "relayer-test")
	require.NoError(t, err)

	// uses a sensible default on windows (tcp/http) and linux/osx (socket)
	pool, err := dockertest.NewPool("")
	if err != nil {
		require.NoError(t, fmt.Errorf("could not connect to docker at %s: %w", pool.Client.Endpoint(), err))
	}

	// make each container and initialize the chains
	for _, tc := range testChains {
		c := newTestChain(t, tc)
		chains = append(chains, c)
		wg.Add(1)
		go spinUpTestContainer(t, rchan, pool, c, dir, &wg, tc)
	}

	// wait for all containers to be created
	wg.Wait()

	// read all the containers out of the channel
	for i := 0; i < len(chains); i++ {
		r := <-rchan
		resources = append(resources, r)
	}

	// close the channel
	close(rchan)

	// start the wait for cleanup function
	go cleanUpTest(t, testsDone, contDone, resources, pool, dir, chains)

	// set the test cleanup function
	t.Cleanup(func() {
		testsDone <- struct{}{}
		<-contDone
	})

	// return the chains and the doneFunc
	return chains
}

func removeTestContainer(pool *dockertest.Pool, containerName string) error {
	containers, err := pool.Client.ListContainers(dc.ListContainersOptions{
		All: true,
		Filters: map[string][]string{
			"name":  {containerName},
			"label": {"io.iqlusion.relayer.test=true"},
		},
	})
	if err != nil {
		return fmt.Errorf("error while listing containers with name %s %w", containerName, err)
	}

	if len(containers) == 0 {
		return nil
	}

	err = pool.Client.RemoveContainer(dc.RemoveContainerOptions{
		ID:            containers[0].ID,
		Force:         true,
		RemoveVolumes: true,
	})
	if err != nil {
		return fmt.Errorf("error while removing container with name %s %w", containerName, err)
	}

	return nil
}

// spinUpTestContainer spins up a test container with the given configuration
func spinUpTestContainer(t *testing.T, rchan chan<- *dockertest.Resource,
	pool *dockertest.Pool, c *ry.Chain, dir string, wg *sync.WaitGroup, tc testChain) {
	defer wg.Done()
	var err error

	// add extra logging if TEST_DEBUG=true
	var debug bool
	if val, ok := os.LookupEnv("TEST_DEBUG"); ok {
		debug, err = strconv.ParseBool(val)
		if err != nil {
			debug = false
		}
	}

	// initialize the chain
	require.NoError(t, c.Init(dir, tc.t.cdc, tc.t.amino, tc.t.timeout, debug))

	// create the test key
	require.NoError(t, c.CreateTestKey())

	containerName := fmt.Sprintf("%s-%s", c.ChainID, t.Name())
	// setup docker options
	dockerOpts := &dockertest.RunOptions{
		Name:         containerName,
		Repository:   tc.t.dockerImage,
		Tag:          tc.t.dockerTag,
		ExposedPorts: []string{tc.t.rpcPort},
		PortBindings: map[dc.Port][]dc.PortBinding{
			dc.Port(tc.t.rpcPort): {{HostPort: c.GetRPCPort()}},
		},
	}

	func() {
		// Ensure our address is encoded properly.
		done := c.UseSDKContext()
		defer done()

		dockerOpts.Cmd = []string{c.ChainID, c.MustGetAddress().String()}
		dockerOpts.Labels = make(map[string]string)
		dockerOpts.Labels["io.iqlusion.relayer.test"] = "true"
	}()

	err = removeTestContainer(pool, containerName)
	require.NoError(t, err)
	// create the proper docker image with port forwarding setup
	var resource *dockertest.Resource
	resource, err = pool.RunWithOptions(dockerOpts)
	require.NoError(t, err)

	c.Log(fmt.Sprintf("- [%s] SPUN UP IN CONTAINER %s from %s", c.ChainID,
		resource.Container.Name, resource.Container.Config.Image))

	// retry polling the container until status doesn't error
	if err = pool.Retry(c.StatusErr); err != nil {
		require.NoError(t, fmt.Errorf("could not connect to container at %s: %s", c.RPCAddr, err))
	}

	c.Log(fmt.Sprintf("- [%s] CONTAINER AVAILABLE AT PORT %s", c.ChainID, c.RPCAddr))

	// initialize the lite client
	require.NoError(t, c.ForceInitLite())

	rchan <- resource
}

// cleanUpTest is called as a goroutine to wait until the tests have completed and
// cleans up the docker containers and relayer config
func cleanUpTest(t *testing.T, testsDone <-chan struct{}, contDone chan<- struct{},
	resources []*dockertest.Resource, pool *dockertest.Pool, dir string, chains []*ry.Chain) {
	// block here until tests are complete
	<-testsDone

	// clean up the tmp dir
	if err := os.RemoveAll(dir); err != nil {
		require.NoError(t, fmt.Errorf("{cleanUpTest} failed to rm dir(%w), %s ", err, dir))
	}

	// remove all the docker containers
	for i, r := range resources {
		if err := pool.Purge(r); err != nil {
			require.NoError(t, fmt.Errorf("cculd not purge container %s: %w", r.Container.Name, err))
		}
		c := getLoggingChain(chains, r)
		chains[i].Log(fmt.Sprintf("- [%s] SPUN DOWN CONTAINER %s from %s", c.ChainID, r.Container.Name,
			r.Container.Config.Image))
	}

	// Notify the other side that we have deleted the docker containers
	contDone <- struct{}{}
}

// for the love of logs https://www.youtube.com/watch?v=DtsKcHmceqY
func getLoggingChain(chns []*ry.Chain, rsr *dockertest.Resource) *ry.Chain {
	for _, c := range chns {
		if strings.Contains(rsr.Container.Name, c.ChainID) {
			return c
		}
	}
	return nil
}

<<<<<<< HEAD
func genTestPathAndSet(src, dst *ry.Chain, srcPort, dstPort string) (*ry.Path, error) {
	path := ry.GenPath(src.ChainID, dst.ChainID, srcPort, dstPort, "ORDERED")
=======
func genTestPathAndSet(src, dst *Chain, srcPort, dstPort string) (*Path, error) {
	path := GenPath(src.ChainID, dst.ChainID, srcPort, dstPort, "ORDERED", "ics20-1")
>>>>>>> dd05e843
	if err := src.SetPath(path.Src); err != nil {
		return nil, err
	}
	if err := dst.SetPath(path.Dst); err != nil {
		return nil, err
	}
	return path, nil
}<|MERGE_RESOLUTION|>--- conflicted
+++ resolved
@@ -204,13 +204,8 @@
 	return nil
 }
 
-<<<<<<< HEAD
 func genTestPathAndSet(src, dst *ry.Chain, srcPort, dstPort string) (*ry.Path, error) {
-	path := ry.GenPath(src.ChainID, dst.ChainID, srcPort, dstPort, "ORDERED")
-=======
-func genTestPathAndSet(src, dst *Chain, srcPort, dstPort string) (*Path, error) {
-	path := GenPath(src.ChainID, dst.ChainID, srcPort, dstPort, "ORDERED", "ics20-1")
->>>>>>> dd05e843
+	path := ry.GenPath(src.ChainID, dst.ChainID, srcPort, dstPort, "ORDERED", "ics20-1")
 	if err := src.SetPath(path.Src); err != nil {
 		return nil, err
 	}
